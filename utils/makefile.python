--- conflicted
+++ resolved
@@ -12,18 +12,12 @@
 # folder where the python intermediate build files take place
 PYBUILD  = ./$(LXC_ENV_FOLDER)build
 # python version to use
-<<<<<<< HEAD
-PY       =3
-PYTHON   = python$(PY)
-PIP      = pip$(PY)
-=======
 PY       ?=3
 # $(PYTHON) points to the python interpreter from the OS!  The python from the
 # OS is needed e.g. to create a virtualenv.  For tasks inside the virtualenv the
 # interpeter from '$(PY_ENV_BIN)/python' is used.
 PYTHON   ?= python$(PY)
 PIP      ?= pip$(PY)
->>>>>>> 65e8af62
 PIP_INST ?= --user
 
 # https://www.python.org/dev/peps/pep-0508/#extras
@@ -36,7 +30,7 @@
 TEST_FOLDER  ?= ./tests
 TEST         ?= .
 
-VTENV_OPTS   ?=
+VTENV_OPTS   = "--no-site-packages"
 PY_ENV       = ./$(LXC_ENV_FOLDER)local/py$(PY)
 PY_ENV_BIN   = $(PY_ENV)/bin
 PY_ENV_ACT   = . $(PY_ENV_BIN)/activate
@@ -45,6 +39,20 @@
   PYTHON     = python
   PY_ENV_BIN = $(PY_ENV)/Scripts
   PY_ENV_ACT = $(PY_ENV_BIN)/activate
+endif
+
+ifeq ($(PYTHON),python)
+  VIRTUALENV   = virtualenv
+else
+  VIRTUALENV   = virtualenv --python=$(PYTHON)
+endif
+
+ifeq ($(KBUILD_VERBOSE),1)
+  PIP_VERBOSE =
+  VIRTUALENV_VERBOSE =
+else
+  PIP_VERBOSE = "-q"
+  VIRTUALENV_VERBOSE = "-q"
 endif
 
 python-help::
@@ -90,25 +98,6 @@
 	@:
 endif
 
-<<<<<<< HEAD
-msg-pip-exe:
-	@echo "\n  $(PIP) is required\n\n\
-  Make sure you have updated pip installed, grab it from\n\
-  https://pip.pypa.io or install it from your package\n\
-  manager. On debian based OS these requirements are\n\
-  installed by::\n\n\
-    sudo -H apt-get install python$(PY)-pip\n" | $(FMT)
-
-ifeq ($(shell which $(PIP) >/dev/null 2>&1; echo $$?), 1)
-pip-exe: msg-pip-exe
-	$(error The '$(PIP)' command was not found)
-else
-pip-exe:
-	@:
-endif
-
-=======
->>>>>>> 65e8af62
 # ------------------------------------------------------------------------------
 # commands
 # ------------------------------------------------------------------------------
@@ -135,13 +124,11 @@
 # $2 path to folder where virtualenv take place
 quiet_cmd_virtualenv  = PYENV     usage: $ source ./$@/bin/activate
       cmd_virtualenv  = \
-	if [ ! -d "$(PY_ENV)" ];then                                    \
-		echo "PYENV     create virtualenv $2";                  \
-		$(PYTHON) -m venv $(VTENV_OPTS) $2;                     \
+	if [ ! -d "./$(PY_ENV)" ];then                                  \
+		$(VIRTUALENV) $(VIRTUALENV_VERBOSE) $(VTENV_OPTS) $2;   \
 	else                                                            \
 		echo "PYENV     using virtualenv from $2";              \
-        fi; \
-	echo "commands available at $(PY_ENV_BIN):"; ls $(PY_ENV_BIN) | $(FMT) ;
+        fi
 
 # $2 path to lint
 quiet_cmd_pylint      = LINT      $@
