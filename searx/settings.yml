general:
    debug : False # Debug mode, only for development
    instance_name : "searx" # displayed name
    contact_url: False # mailto:contact@example.com

brand:
    git_url: https://github.com/searx/searx
    git_branch: master
    issue_url: https://github.com/searx/searx/issues
    docs_url: https://searx.github.io/searx
    public_instances: https://searx.space
    wiki_url: https://github.com/searx/searx/wiki
    twitter_url: https://twitter.com/Searx_engine

search:
    safe_search : 0 # Filter results. 0: None, 1: Moderate, 2: Strict
    autocomplete : "" # Existing autocomplete backends: "dbpedia", "duckduckgo", "google", "startpage", "swisscows", "qwant", "wikipedia" - leave blank to turn it off by default
    default_lang : "" # Default search language - leave blank to detect from browser information or use codes from 'languages.py'
    ban_time_on_fail : 5 # ban time in seconds after engine errors
    max_ban_time_on_fail : 120 # max ban time in seconds after engine errors

server:
    port : 8888
    bind_address : "127.0.0.1" # address to listen on
    secret_key : "ultrasecretkey" # change this!
    base_url : False # Set custom base_url. Possible values: False or "https://your.custom.host/location/"
    image_proxy : False # Proxying image results through searx
    http_protocol_version : "1.0"  # 1.0 and 1.1 are supported
    method: "POST" # POST queries are more secure as they don't show up in history but may cause problems when using Firefox containers
    default_http_headers:
        X-Content-Type-Options : nosniff
        X-XSS-Protection : 1; mode=block
        X-Download-Options : noopen
        X-Robots-Tag : noindex, nofollow
        Referrer-Policy : no-referrer

ui:
    static_path : "" # Custom static path - leave it blank if you didn't change
    templates_path : "" # Custom templates path - leave it blank if you didn't change
    default_theme : oscar # ui theme
    default_locale : "" # Default interface locale - leave blank to detect from browser information or use codes from the 'locales' config section
    theme_args :
        oscar_style : logicodev # default style of oscar
#   results_on_new_tab: False  # Open result links in a new tab by default
#   categories_order :
#     - general
#     - files
#     - map
#     - it
#     - science

# Lock arbitrary settings on the preferences page.
# To find the ID of the user setting you want to lock, check
# the ID of the form on the page "preferences".
#preferences:
#    lock:
#      - language
#      - autocomplete
#      - method

# searx supports result proxification using an external service: https://github.com/asciimoo/morty
# uncomment below section if you have running morty proxy
# the key is base64 encoded (keep the !!binary notation)
# Note: since commit af77ec3, morty accepts a base64 encoded key.
#result_proxy:
#    url : http://127.0.0.1:3000/
#    key : !!binary "your_morty_proxy_key"

outgoing: # communication with search engines
    request_timeout : 2.0 # default timeout in seconds, can be override by engine
    # max_request_timeout: 10.0 # the maximum timeout in seconds
    useragent_suffix : "" # suffix of searx_useragent, could contain informations like an email address to the administrator
    pool_connections : 100 # Number of different hosts
    pool_maxsize : 10 # Number of simultaneous requests by host
# uncomment below section if you want to use a proxy
# see https://2.python-requests.org/en/latest/user/advanced/#proxies
# SOCKS proxies are also supported: see https://2.python-requests.org/en/latest/user/advanced/#socks
#    proxies:
#        http:
#            - http://proxy1:8080
#            - http://proxy2:8080
#        https:
#            - http://proxy1:8080
#            - http://proxy2:8080
#    using_tor_proxy : True
#    extra_proxy_timeout : 10.0 # Extra seconds to add in order to account for the time taken by the proxy
# uncomment below section only if you have more than one network interface
# which can be the source of outgoing search requests
#    source_ips:
#        - 1.1.1.1
#        - 1.1.1.2

# External plugin configuration
# See http://searx.github.io/searx/dev/plugins.html for more details
#
# plugins:
#   - plugin1
#   - plugin2
#   - ...

# uncomment below section if you want to configure which plugin is enabled by default
#
# enabled_plugins:
#   - "HTTPS rewrite"
#   - ...

checker:
    # disable checker when in debug mode
    off_when_debug: True

    # scheduling: interval or int
    # use "scheduling: False" to disable scheduling
    # to activate the scheduler:
    # * uncomment "scheduling" section
    # * add "cache2 = name=searxcache,items=2000,blocks=2000,blocksize=4096,bitmap=1" to your uwsgi.ini

    # scheduling:
    #    start_after: [300, 1800]  # delay to start the first run of the checker
    #    every: [86400, 90000]  # how often the checker runs

    # additional tests: only for the YAML anchors (see the engines section)

    additional_tests:
      rosebud: &test_rosebud
        matrix:
          query: rosebud
          lang: en
        result_container:
          - not_empty
          - ['one_title_contains', 'citizen kane']
        test:
          - unique_results

      android: &test_android
        matrix:
          query: ['android']
          lang: ['en', 'de', 'fr', 'zh-CN']
        result_container:
          - not_empty
          - ['one_title_contains', 'google']
        test:
          - unique_results

    # tests: only for the YAML anchors (see the engines section)
    tests:
      infobox: &tests_infobox
        infobox:
          matrix:
            query: ["linux", "new york", "bbc"]
          result_container:
            - has_infobox

engines:
  - name: apk mirror
    engine: apkmirror
    timeout: 4.0
    shortcut: apkm
    disabled: True

# Requires Tor
  - name : ahmia
    engine : ahmia
    categories : onions
    enable_http : True
    shortcut : ah

  - name : arch linux wiki
    engine : archlinux
    shortcut : al

  - name : archive is
    engine : xpath
    search_url : https://archive.is/{query}
    url_xpath : (//div[@class="TEXT-BLOCK"]/a)/@href
    title_xpath : (//div[@class="TEXT-BLOCK"]/a)
    content_xpath : //div[@class="TEXT-BLOCK"]/ul/li
    categories : general
    timeout : 7.0
    disabled : True
    shortcut : ai
    about:
      website: https://archive.is/
      wikidata_id: Q13515725
      official_api_documentation: http://mementoweb.org/depot/native/archiveis/
      use_official_api: false
      require_api_key: false
      results: HTML

  - name : arxiv
    engine : arxiv
    shortcut : arx
    categories : science
    timeout : 4.0

#  tmp suspended:  dh key too small
#  - name : base
#    engine : base
#    shortcut : bs

  - name : wikipedia
    engine : wikipedia
    shortcut : wp
    base_url : 'https://{language}.wikipedia.org/'

  - name : bing
    engine : bing
    shortcut : bi

  - name : bing images
    engine : bing_images
    shortcut : bii

  - name : bing news
    engine : bing_news
    shortcut : bin

  - name : bing videos
    engine : bing_videos
    shortcut : biv

  - name : bitbucket
    engine : xpath
    paging : True
    search_url : https://bitbucket.org/repo/all/{pageno}?name={query}
    url_xpath : //article[@class="repo-summary"]//a[@class="repo-link"]/@href
    title_xpath : //article[@class="repo-summary"]//a[@class="repo-link"]
    content_xpath : //article[@class="repo-summary"]/p
    categories : it
    timeout : 4.0
    disabled : True
    shortcut : bb
    about:
      website: https://bitbucket.org/
      wikidata_id: Q2493781
      official_api_documentation: https://developer.atlassian.com/bitbucket
      use_official_api: false
      require_api_key: false
      results: HTML

  - name : btdigg
    engine : btdigg
    shortcut : bt

  - name : ccc-tv
    engine : xpath
    paging : False
    search_url : https://media.ccc.de/search/?q={query}
    url_xpath : //div[@class="caption"]/h3/a/@href
    title_xpath : //div[@class="caption"]/h3/a/text()
    content_xpath : //div[@class="caption"]/h4/@title
    categories : videos
    disabled : True
    shortcut : c3tv
    about:
      website: https://media.ccc.de/
      wikidata_id: Q80729951
      official_api_documentation: https://github.com/voc/voctoweb
      use_official_api: false
      require_api_key: false
      results: HTML

  - name : ccengine
    engine : ccengine
    categories : images
    shortcut : cce

  - name : crossref
    engine : json_engine
    paging : True
    search_url : https://search.crossref.org/dois?q={query}&page={pageno}
    url_query : doi
    title_query : title
    title_html_to_text: True
    content_query : fullCitation
    content_html_to_text: True
    categories : science
    shortcut : cr
    about:
      website: https://www.crossref.org/
      wikidata_id: Q5188229
      official_api_documentation: https://github.com/CrossRef/rest-api-doc
      use_official_api: false
      require_api_key: false
      results: JSON

  - name : currency
    engine : currency_convert
    categories : general
    shortcut : cc

  - name : deezer
    engine : deezer
    shortcut : dz

  - name : deviantart
    engine : deviantart
    shortcut : da
    timeout : 3.0

  - name : ddg definitions
    engine : duckduckgo_definitions
    shortcut : ddd
    weight : 2
    disabled : True
    tests: *tests_infobox

# cloudflare protected
#  - name : digbt
#    engine : digbt
#    shortcut : dbt
#    timeout : 6.0
#    disabled : True

  - name : digg
    engine : digg
    shortcut : dg

  - name : erowid
    engine : xpath
    paging : True
    first_page_num : 0
    page_size : 30
    search_url : https://www.erowid.org/search.php?q={query}&s={pageno}
    url_xpath : //dl[@class="results-list"]/dt[@class="result-title"]/a/@href
    title_xpath : //dl[@class="results-list"]/dt[@class="result-title"]/a/text()
    content_xpath : //dl[@class="results-list"]/dd[@class="result-details"]
    categories : general
    shortcut : ew
    disabled : True
    about:
      website: https://www.erowid.org/
      wikidata_id: Q1430691
      official_api_documentation:
      use_official_api: false
      require_api_key: false
      results: HTML

#  - name : elasticsearch
#    shortcut : es
#    engine : elasticsearch
#    base_url : http://localhost:9200
#    username : elastic
#    password : changeme
#    index : my-index
#    # available options: match, simple_query_string, term, terms, custom
#    query_type : match
#    # if query_type is set to custom, provide your query here
#    #custom_query_json: {"query":{"match_all": {}}}
#    #show_metadata: False
#    disabled : True

  - name : wikidata
    engine : wikidata
    shortcut : wd
    timeout : 3.0
    weight : 2
    tests: *tests_infobox

  - name : duckduckgo
    engine : duckduckgo
    shortcut : ddg
    disabled : True

  - name : duckduckgo images
    engine : duckduckgo_images
    shortcut : ddi
    timeout: 3.0
    disabled : True

  - name : etools
    engine : etools
    shortcut : eto
    disabled : True
    additional_tests:
      rosebud: *test_rosebud

  - name : etymonline
    engine : xpath
    paging : True
    search_url : https://etymonline.com/search?page={pageno}&q={query}
    url_xpath : //a[contains(@class, "word__name--")]/@href
    title_xpath : //a[contains(@class, "word__name--")]
    content_xpath : //section[contains(@class, "word__defination")]
    first_page_num : 1
    shortcut : et
    disabled : True
    about:
      website: https://www.etymonline.com/
      wikidata_id: Q1188617
      official_api_documentation:
      use_official_api: false
      require_api_key: false
      results: HTML

#  - name : ebay
#    engine : ebay
#    shortcut : eb
#    disabled : True
#    timeout: 5

  - name : 1x
    engine : www1x
    shortcut : 1x
    timeout : 3.0
    disabled : True

  - name : fdroid
    engine : fdroid
    shortcut : fd
    disabled : True

  - name : flickr
    categories : images
    shortcut : fl
# You can use the engine using the official stable API, but you need an API key
# See : https://www.flickr.com/services/apps/create/
#    engine : flickr
#    api_key: 'apikey' # required!
# Or you can use the html non-stable engine, activated by default
    engine : flickr_noapi

  - name : free software directory
    engine : mediawiki
    shortcut : fsd
    categories : it
    base_url : https://directory.fsf.org/
    number_of_results : 5
# what part of a page matches the query string: title, text, nearmatch
# title - query matches title, text - query matches the text of page, nearmatch - nearmatch in title
    search_type : title
    timeout : 5.0
    disabled : True
    about:
      website: https://directory.fsf.org/
      wikidata_id: Q2470288

  # - name : freesound
    # engine : freesound
    # shortcut : fnd
    # disabled : True
    # timeout : 15.0
    # api_key : MyAPIkey
    # API key required, see : https://freesound.org/docs/api/overview.html

  - name : frinkiac
    engine : frinkiac
    shortcut : frk
    disabled : True

  - name : genius
    engine : genius
    shortcut : gen

  - name : gigablast
    engine : gigablast
    shortcut : gb
    timeout : 3.0
    disabled: True
    additional_tests:
      rosebud: *test_rosebud

  - name : gentoo
    engine : gentoo
    shortcut : ge

  - name : gitlab
    engine : json_engine
    paging : True
    search_url : https://gitlab.com/api/v4/projects?search={query}&page={pageno}
    url_query : web_url
    title_query : name_with_namespace
    content_query : description
    page_size : 20
    categories : it
    shortcut : gl
    timeout : 10.0
    disabled : True
    about:
      website: https://about.gitlab.com/
      wikidata_id: Q16639197
      official_api_documentation: https://docs.gitlab.com/ee/api/
      use_official_api: false
      require_api_key: false
      results: JSON

  - name : github
    engine : github
    shortcut : gh

    # This a Gitea service. If you would like to use a different instance,
    # change codeberg.org to URL of the desired Gitea host. Or you can create
    # a new engine by copying this and changing the name, shortcut and search_url.
  - name : codeberg
    engine : json_engine
    search_url : https://codeberg.org/api/v1/repos/search?q={query}&limit=10
    url_query : html_url
    title_query : name
    content_query : description
    categories : it
    shortcut : cb
    disabled : True
    about:
      website: https://codeberg.org/
      wikidata_id:
      official_api_documentation: https://try.gitea.io/api/swagger
      use_official_api: false
      require_api_key: false
      results: JSON

  - name : google
    engine : google
    shortcut : go
    # additional_tests:
    #   android: *test_android

  - name : google images
    engine : google_images
    shortcut : goi
    # additional_tests:
    #   android: *test_android
    #   dali:
    #     matrix:
    #       query: ['Dali Christ']
    #       lang: ['en', 'de', 'fr', 'zh-CN']
    #     result_container:
    #       - ['one_title_contains', 'Salvador']

  - name : google news
    engine : google_news
    shortcut : gon
    # additional_tests:
    #   android: *test_android

  - name : google videos
    engine : google_videos
    shortcut : gov
    # additional_tests:
    #   android: *test_android

  - name : google scholar
    engine : google_scholar
    shortcut : gos

  - name : google play apps
    engine : xpath
    search_url : https://play.google.com/store/search?q={query}&c=apps
    results_xpath : '//div[@class="ImZGtf mpg5gc"]'
    title_xpath : './/div[@class="RZEgze"]//div[@class="kCSSQe"]//a'
    url_xpath : './/div[@class="RZEgze"]//div[@class="kCSSQe"]//a/@href'
    content_xpath : './/div[@class="RZEgze"]//a[@class="mnKHRc"]'
    thumbnail_xpath : './/div[@class="uzcko"]/div/span[1]//img/@data-src'
    categories : files
    shortcut : gpa
    disabled : True
    about:
      website: https://play.google.com/
      wikidata_id: Q79576
      official_api_documentation:
      use_official_api: false
      require_api_key: false
      results: HTML

  - name : google play movies
    engine : xpath
    search_url : https://play.google.com/store/search?q={query}&c=movies
    results_xpath : '//div[@class="ImZGtf mpg5gc"]'
    title_xpath : './/div[@class="RZEgze"]//div[@class="kCSSQe"]//a'
    url_xpath : './/div[@class="RZEgze"]//div[@class="kCSSQe"]//a/@href'
    content_xpath : './/div[@class="kCSSQe"]'
    thumbnail_xpath : './/div[@class="uzcko"]/div/span[1]//img/@data-src'
    categories : videos
    shortcut : gpm
    disabled : True
    about:
      website: https://play.google.com/
      wikidata_id: Q79576
      official_api_documentation:
      use_official_api: false
      require_api_key: false
      results: HTML

  - name : geektimes
    engine : xpath
    paging : True
    search_url : https://habr.com/en/search/page{pageno}/?q={query}
    url_xpath : //article[contains(@class, "post")]//a[@class="post__title_link"]/@href
    title_xpath : //article[contains(@class, "post")]//a[@class="post__title_link"]
    content_xpath : //article[contains(@class, "post")]//div[contains(@class, "post__text")]
    categories : it
    timeout : 4.0
    disabled : True
    shortcut : gt
    about:
      website: https://geektimes.ru/
      wikidata_id: Q50572423
      official_api_documentation:
      use_official_api: false
      require_api_key: false
      results: HTML

  - name : habrahabr
    engine : xpath
    paging : True
    search_url : https://habrahabr.ru/search/page{pageno}/?q={query}
    url_xpath : //article[contains(@class, "post")]//a[@class="post__title_link"]/@href
    title_xpath : //article[contains(@class, "post")]//a[@class="post__title_link"]
    content_xpath : //article[contains(@class, "post")]//div[contains(@class, "post__text")]
    categories : it
    timeout : 4.0
    disabled : True
    shortcut : habr
    about:
      website: https://habr.com/
      wikidata_id: Q4494434
      official_api_documentation: https://habr.com/en/docs/help/api/
      use_official_api: false
      require_api_key: false
      results: HTML

  - name : hoogle
    engine : xpath
    paging : True
    search_url : https://hoogle.haskell.org/?hoogle={query}&start={pageno}
    results_xpath : '//div[@class="result"]'
    title_xpath : './/div[@class="ans"]//a'
    url_xpath : './/div[@class="ans"]//a/@href'
    content_xpath : './/div[@class="from"]'
    page_size : 20
    categories : it
    shortcut : ho
    about:
      website: https://www.haskell.org/
      wikidata_id: Q34010
      official_api_documentation: https://hackage.haskell.org/api
      use_official_api: false
      require_api_key: false
      results: JSON

  - name : ina
    engine : ina
    shortcut : in
    timeout : 6.0
    disabled : True

  - name : invidious
    engine : invidious
    base_url :
      - https://invidious.tube/
      - https://invidious.snopyta.org/
    shortcut: iv
    timeout : 5.0
    disabled : True

  - name: kickass
    engine : kickass
    shortcut : kc
    timeout : 4.0
    disabled : True

  - name : library genesis
    engine : xpath
    enable_http: True
    search_url : http://libgen.rs/search.php?req={query}
    url_xpath : //a[contains(@href,"bookfi.net/md5")]/@href
    title_xpath : //a[contains(@href,"book/")]/text()[1]
    content_xpath : //td/a[1][contains(@href,"=author")]/text()
    categories : general
    timeout : 7.0
    disabled : True
    shortcut : lg
    about:
      website: http://libgen.rs/
      wikidata_id: Q22017206
      official_api_documentation:
      use_official_api: false
      require_api_key: false
      results: HTML

  - name : library of congress
    engine : loc
    shortcut : loc
    categories : images

  - name : lobste.rs
    engine : xpath
    search_url : https://lobste.rs/search?utf8=%E2%9C%93&q={query}&what=stories&order=relevance
    results_xpath : //li[contains(@class, "story")]
    url_xpath : .//a[@class="u-url"]/@href
    title_xpath : .//a[@class="u-url"]
    content_xpath : .//a[@class="domain"]
    categories : it
    shortcut : lo
    timeout : 5.0
    disabled: True
    about:
      website: https://lobste.rs/
      wikidata_id: Q60762874
      official_api_documentation:
      use_official_api: false
      require_api_key: false
      results: HTML

#  - name : meilisearch
#    engine : meilisearch
#    shortcut: mes
#    enable_http: True
#    base_url : http://localhost:7700
#    index : my-index

  - name : microsoft academic
    engine : microsoft_academic
    categories : science
    shortcut : ma

  - name : mixcloud
    engine : mixcloud
    shortcut : mc

  - name : npm
    engine : json_engine
    paging : True
    search_url : https://api.npms.io/v2/search?q={query}&size=25&from={pageno}
    results_query : results
    url_query : package/links/npm
    title_query : package/name
    content_query : package/description
    page_size : 25
    categories : it
    disabled: True
    timeout: 5.0
    shortcut : npm
    about:
      website: https://npms.io/
      wikidata_id: Q7067518
      official_api_documentation: https://api-docs.npms.io/
      use_official_api: false
      require_api_key: false
      results: JSON

# Requires Tor
  - name : not evil
    engine : not_evil
    categories : onions
    enable_http : True
    shortcut : ne

  - name : nyaa
    engine : nyaa
    shortcut : nt
    disabled : True

  - name : openairedatasets
    engine : json_engine
    paging : True
    search_url : https://api.openaire.eu/search/datasets?format=json&page={pageno}&size=10&title={query}
    results_query : response/results/result
    url_query : metadata/oaf:entity/oaf:result/children/instance/webresource/url/$
    title_query : metadata/oaf:entity/oaf:result/title/$
    content_query : metadata/oaf:entity/oaf:result/description/$
    content_html_to_text: True
    categories : science
    shortcut : oad
    timeout: 5.0
    about:
      website: https://www.openaire.eu/
      wikidata_id: Q25106053
      official_api_documentation: https://api.openaire.eu/
      use_official_api: false
      require_api_key: false
      results: JSON

  - name : openairepublications
    engine : json_engine
    paging : True
    search_url : https://api.openaire.eu/search/publications?format=json&page={pageno}&size=10&title={query}
    results_query : response/results/result
    url_query : metadata/oaf:entity/oaf:result/children/instance/webresource/url/$
    title_query : metadata/oaf:entity/oaf:result/title/$
    content_query : metadata/oaf:entity/oaf:result/description/$
    content_html_to_text: True
    categories : science
    shortcut : oap
    timeout: 5.0
    about:
      website: https://www.openaire.eu/
      wikidata_id: Q25106053
      official_api_documentation: https://api.openaire.eu/
      use_official_api: false
      require_api_key: false
      results: JSON

#  - name : opensemanticsearch
#    engine : opensemantic
#    shortcut : oss
#    base_url : 'http://localhost:8983/solr/opensemanticsearch/'

  - name : openstreetmap
    engine : openstreetmap
    shortcut : osm

  - name : openrepos
    engine : xpath
    paging : True
    search_url : https://openrepos.net/search/node/{query}?page={pageno}
    url_xpath : //li[@class="search-result"]//h3[@class="title"]/a/@href
    title_xpath : //li[@class="search-result"]//h3[@class="title"]/a
    content_xpath : //li[@class="search-result"]//div[@class="search-snippet-info"]//p[@class="search-snippet"]
    categories : files
    timeout : 4.0
    disabled : True
    shortcut : or
    about:
      website: https://openrepos.net/
      wikidata_id:
      official_api_documentation:
      use_official_api: false
      require_api_key: false
      results: HTML

  - name : pdbe
    engine : pdbe
    shortcut : pdb
# Hide obsolete PDB entries.
# Default is not to hide obsolete structures
#    hide_obsolete : False

  - name : photon
    engine : photon
    shortcut : ph

  - name : piratebay
    engine : piratebay
    shortcut : tpb
    # You may need to change this URL to a proxy if piratebay is blocked in your country
    url: https://thepiratebay.org/
    timeout : 3.0

  - name : pubmed
    engine : pubmed
    shortcut : pub
    categories: science
    timeout : 3.0

  - name : qwant
    engine : qwant
    shortcut : qw
    categories : general
    disabled : True
    additional_tests:
      rosebud: *test_rosebud

  - name : qwant images
    engine : qwant
    shortcut : qwi
    categories : images

  - name : qwant news
    engine : qwant
    shortcut : qwn
    categories : news

#  - name: library
#    engine: recoll
#    shortcut: lib
#    base_url: 'https://recoll.example.org/'
#    search_dir: ''
#    mount_prefix: /export
#    dl_prefix: 'https://download.example.org'
#    timeout: 30.0
#    categories: files
#    disabled: True

#  - name: recoll library reference
#    engine: recoll
#    base_url: 'https://recoll.example.org/'
#    search_dir: reference
#    mount_prefix: /export
#    dl_prefix: 'https://download.example.org'
#    shortcut: libr
#    timeout: 30.0
#    categories: files
#    disabled: True

  - name : reddit
    engine : reddit
    shortcut : re
    page_size : 25
    timeout : 10.0
    disabled : True

# tmp suspended: bad certificate
#  - name : scanr structures
#    shortcut: scs
#    engine : scanr_structures
#    disabled : True

  - name: sepiasearch
    engine: sepiasearch
    shortcut: sep

  - name : soundcloud
    engine : soundcloud
    shortcut : sc

  - name : stackoverflow
    engine : stackoverflow
    shortcut : st

  - name : searchcode code
    engine : searchcode_code
    shortcut : scc
    disabled : True

  - name : framalibre
    engine : framalibre
    shortcut : frl
    disabled : True

#  - name : searx
#    engine : searx_engine
#    shortcut : se
#    instance_urls :
#        - http://127.0.0.1:8888/
#        - ...
#    disabled : True

  - name : semantic scholar
    engine : semantic_scholar
    disabled : True
    shortcut : se
    categories : science
    about:
      website: https://www.semanticscholar.org/
      wikidata_id: Q22908627
      official_api_documentation: https://api.semanticscholar.org/
      use_official_api: false
      require_api_key: false
      results: JSON

# Spotify needs API credentials
#  - name : spotify
#    engine : spotify
#    shortcut : stf
#    api_client_id : *******
#    api_client_secret : *******

#  - name : solr
#    engine : solr
#    shortcut : slr
#    base_url : http://localhost:8983
#    collection : collection_name
#    sort : '' # sorting: asc or desc
#    field_list : '' # comma separated list of field names to display on the UI
#    default_fields : '' # default field to query
#    query_fields : '' # query fields
#    enable_http : True

  - name : startpage
    engine : startpage
    shortcut : sp
    timeout : 6.0
    disabled : True
    additional_tests:
      rosebud: *test_rosebud

  - name : tokyotoshokan
    engine : tokyotoshokan
    shortcut : tt
    timeout : 6.0
    disabled : True

  - name : solidtorrents
    engine : solidtorrents
    shortcut : solid
    timeout : 3.0
    disabled : True

  - name : torrentz
    engine : torrentz
    shortcut : tor
    url: https://torrentz2.eu/
    timeout : 3.0

# Requires Tor
  - name : torch
    engine : xpath
    paging : True
    search_url : http://xmh57jrknzkhv6y3ls3ubitzfqnkrwxhopf5aygthi7d6rplyvk3noyd.onion/cgi-bin/omega/omega?P={query}&DEFAULTOP=and
    results_xpath : //table//tr
    url_xpath : ./td[2]/a
    title_xpath : ./td[2]/b
    content_xpath : ./td[2]/small
    categories : onions
    enable_http : True
    shortcut : tch

# maybe in a fun category
#  - name : uncyclopedia
#    engine : mediawiki
#    shortcut : unc
#    base_url : https://uncyclopedia.wikia.com/
#    number_of_results : 5

# tmp suspended - too slow, too many errors
#  - name : urbandictionary
#    engine        : xpath
#    search_url    : http://www.urbandictionary.com/define.php?term={query}
#    url_xpath     : //*[@class="word"]/@href
#    title_xpath   : //*[@class="def-header"]
#    content_xpath : //*[@class="meaning"]
#    shortcut : ud

  - name : unsplash
    engine : unsplash
    disabled: True
    shortcut : us

  - name : yahoo
    engine : yahoo
    shortcut : yh
    disabled : True

  - name : yahoo news
    engine : yahoo_news
    shortcut : yhn

  - name : youtube
    shortcut : yt
    # You can use the engine using the official stable API, but you need an API key
    # See : https://console.developers.google.com/project
    #    engine : youtube_api
    #    api_key: 'apikey' # required!
    # Or you can use the html non-stable engine, activated by default
    engine : youtube_noapi

  - name : yggtorrent
    engine : yggtorrent
    shortcut : ygg
    url: https://www4.yggtorrent.li/
    disabled : True
    timeout : 4.0

  - name : dailymotion
    engine : dailymotion
    shortcut : dm

  - name : vimeo
    engine : vimeo
    shortcut : vm

  - name : wiby
    engine : json_engine
    search_url : https://wiby.me/json/?q={query}
    url_query : URL
    title_query : Title
    content_query : Snippet
    categories : general
    shortcut : wib
    disabled : True

  - name : wikibooks
    engine : mediawiki
    shortcut : wb
    categories : general
    base_url : "https://{language}.wikibooks.org/"
    number_of_results : 5
    search_type : text
    disabled : True
    about:
      website: https://www.wikibooks.org/
      wikidata_id: Q367

  - name : wikinews
    engine : mediawiki
    shortcut : wn
    categories : news
    base_url : "https://{language}.wikinews.org/"
    number_of_results : 5
    search_type : text
    disabled : True
    about:
      website: https://www.wikinews.org/
      wikidata_id: Q964

  - name : wikiquote
    engine : mediawiki
    shortcut : wq
    categories : general
    base_url : "https://{language}.wikiquote.org/"
    number_of_results : 5
    search_type : text
    disabled : True
    additional_tests:
      rosebud: *test_rosebud
    about:
      website: https://www.wikiquote.org/
      wikidata_id: Q369

  - name : wikisource
    engine : mediawiki
    shortcut : ws
    categories : general
    base_url : "https://{language}.wikisource.org/"
    number_of_results : 5
    search_type : text
    disabled : True
    about:
      website: https://www.wikisource.org/
      wikidata_id: Q263

  - name : wiktionary
    engine : mediawiki
    shortcut : wt
    categories : general
    base_url : "https://{language}.wiktionary.org/"
    number_of_results : 5
    search_type : text
    disabled : True
    about:
      website: https://www.wiktionary.org/
      wikidata_id: Q151

  - name : wikiversity
    engine : mediawiki
    shortcut : wv
    categories : general
    base_url : "https://{language}.wikiversity.org/"
    number_of_results : 5
    search_type : text
    disabled : True
    about:
      website: https://www.wikiversity.org/
      wikidata_id: Q370

  - name : wikivoyage
    engine : mediawiki
    shortcut : wy
    categories : general
    base_url : "https://{language}.wikivoyage.org/"
    number_of_results : 5
    search_type : text
    disabled : True
    about:
      website: https://www.wikivoyage.org/
      wikidata_id: Q373

  - name : wolframalpha
    shortcut : wa
    # You can use the engine using the official stable API, but you need an API key
    # See : http://products.wolframalpha.com/api/
    # engine : wolframalpha_api
    # api_key: '' # required!
    engine : wolframalpha_noapi
    timeout: 6.0
    categories : science

  - name : dictzone
    engine : dictzone
    shortcut : dc

  - name : mymemory translated
    engine : translated
    shortcut : tl
    timeout : 5.0
    disabled : True
    # You can use without an API key, but you are limited to 1000 words/day
    # See : http://mymemory.translated.net/doc/usagelimits.php
    # api_key : ''

  - name : 1337x
    engine : 1337x
    shortcut : 1337x
    disabled : True

  - name : duden
    engine : duden
    shortcut : du
    disabled : True

  - name : seznam
    shortcut: szn
    engine: seznam
    disabled : True

  - name : mojeek
    shortcut: mjk
    engine: xpath
    paging : True
    search_url : https://www.mojeek.com/search?q={query}&s={pageno}
    results_xpath: /html/body//div[@class="results"]/ul[@class="results-standard"]/li
    url_xpath : ./h2/a/@href
    title_xpath : ./h2
    content_xpath : ./p[@class="s"]
    suggestion_xpath : /html/body//div[@class="top-info"]/p[@class="top-info spell"]/a
    first_page_num : 0
    page_size : 10
    disabled : True
    about:
      website: https://www.mojeek.com/
      wikidata_id: Q60747299
      official_api_documentation: https://www.mojeek.com/services/api.html/
      use_official_api: false
      require_api_key: false
      results: HTML

  - name : naver
    shortcut: nvr
    engine: xpath
    paging : True
    search_url : https://search.naver.com/search.naver?where=webkr&sm=osp_hty&ie=UTF-8&query={query}&start={pageno}
    url_xpath : //a[@class="link_tit"]/@href
    title_xpath : //a[@class="link_tit"]
    content_xpath : //a[@class="total_dsc"]/div
    first_page_num : 1
    page_size : 10
    disabled : True
    about:
      website: https://www.naver.com/
      wikidata_id: Q485639
      official_api_documentation: https://developers.naver.com/docs/nmt/examples/
      use_official_api: false
      require_api_key: false
      results: HTML

  - name : rubygems
    shortcut: rbg
    engine: xpath
    paging : True
    search_url : https://rubygems.org/search?page={pageno}&query={query}
    results_xpath: /html/body/main/div/a[@class="gems__gem"]
    url_xpath : ./@href
    title_xpath : ./span/h2
    content_xpath : ./span/p
    suggestion_xpath : /html/body/main/div/div[@class="search__suggestions"]/p/a
    first_page_num : 1
    categories: it
    disabled : True
    about:
      website: https://rubygems.org/
      wikidata_id: Q1853420
      official_api_documentation: https://guides.rubygems.org/rubygems-org-api/
      use_official_api: false
      require_api_key: false
      results: HTML

  - name : peertube
    engine: peertube
    shortcut: ptb
    paging : True
    base_url : https://peer.tube/
    categories: videos
    disabled : True

  - name : mediathekviewweb
    engine : mediathekviewweb
    shortcut : mvw

#  - name : yacy
#    engine : yacy
#    shortcut : ya
#    base_url : 'http://localhost:8090'
#    enable_http: True # required if you aren't using HTTPS for your local yacy instance
#    number_of_results : 5
#    timeout : 3.0

  - name : rumble
    engine : rumble
    shortcut : ru
    base_url : https://rumble.com/
    paging : True
    categories: videos
    disabled : True

<<<<<<< HEAD
  - name: słownik języka polskiego
    engine: sjp
    shortcut: sjp
    base_url: https://sjp.pwn.pl/
=======
  - name: wordnik
    engine: wordnik
    shortcut: def
    base_url: https://www.wordnik.com/
>>>>>>> cc359345
    categories: general
    timeout: 5.0
    disabled: True

# Doku engine lets you access to any Doku wiki instance:
# A public one or a privete/corporate one.
#  - name : ubuntuwiki
#    engine : doku
#    shortcut : uw
#    base_url : 'http://doc.ubuntu-fr.org'

# Be careful when enabling this engine if you are
# running a public instance. Do not expose any sensitive
# information. You can restrict access by configuring a list
# of access tokens under tokens.
#  - name: git grep
#    engine: command
#    command: ['git', 'grep', '{{QUERY}}']
#    shortcut: gg
#    tokens: []
#    disabled: True
#    delimiter:
#        chars: ':'
#        keys: ['filepath', 'code']

# Be careful when enabling this engine if you are
# running a public instance. Do not expose any sensitive
# information. You can restrict access by configuring a list
# of access tokens under tokens.
#  - name: locate
#    engine: command
#    command: ['locate', '{{QUERY}}']
#    shortcut: loc
#    tokens: []
#    disabled: True
#    delimiter:
#        chars: ' '
#        keys: ['line']

# Be careful when enabling this engine if you are
# running a public instance. Do not expose any sensitive
# information. You can restrict access by configuring a list
# of access tokens under tokens.
#  - name: find
#    engine: command
#    command: ['find', '.', '-name', '{{QUERY}}']
#    query_type: path
#    shortcut: fnd
#    tokens: []
#    disabled: True
#    delimiter:
#        chars: ' '
#        keys: ['line']

# Be careful when enabling this engine if you are
# running a public instance. Do not expose any sensitive
# information. You can restrict access by configuring a list
# of access tokens under tokens.
#  - name: pattern search in files
#    engine: command
#    command: ['fgrep', '{{QUERY}}']
#    shortcut: fgr
#    tokens: []
#    disabled: True
#    delimiter:
#        chars: ' '
#        keys: ['line']

# Be careful when enabling this engine if you are
# running a public instance. Do not expose any sensitive
# information. You can restrict access by configuring a list
# of access tokens under tokens.
#  - name: regex search in files
#    engine: command
#    command: ['grep', '{{QUERY}}']
#    shortcut: gr
#    tokens: []
#    disabled: True
#    delimiter:
#        chars: ' '
#        keys: ['line']

locales:
    en : English
    ar : العَرَبِيَّة (Arabic)
    bg : Български (Bulgarian)
    bo : བོད་སྐད་ (Tibetian)
    ca : Català (Catalan)
    cs : Čeština (Czech)
    cy : Cymraeg (Welsh)
    da : Dansk (Danish)
    de : Deutsch (German)
    el_GR : Ελληνικά (Greek_Greece)
    eo : Esperanto (Esperanto)
    es : Español (Spanish)
    et : Eesti (Estonian)
    eu : Euskara (Basque)
    fa_IR : (fārsī) فارسى (Persian)
    fi : Suomi (Finnish)
    fil : Wikang Filipino (Filipino)
    fr : Français (French)
    gl : Galego (Galician)
    he : עברית (Hebrew)
    hr : Hrvatski (Croatian)
    hu : Magyar (Hungarian)
    ia : Interlingua (Interlingua)
    it : Italiano (Italian)
    ja : 日本語 (Japanese)
    lt : Lietuvių (Lithuanian)
    nl : Nederlands (Dutch)
    nl_BE : Vlaams (Dutch_Belgium)
    oc : Lenga D'òc (Occitan)
    pl : Polski (Polish)
    pt : Português (Portuguese)
    pt_BR : Português (Portuguese_Brazil)
    ro : Română (Romanian)
    ru : Русский (Russian)
    sk : Slovenčina (Slovak)
    sl : Slovenski (Slovene)
    sr : српски (Serbian)
    sv : Svenska (Swedish)
    te : తెలుగు (telugu)
    ta : தமிழ் (Tamil)
    tr : Türkçe (Turkish)
    uk : українська мова (Ukrainian)
    vi : tiếng việt (Vietnamese)
    zh : 中文 (Chinese)
    zh_TW : 國語 (Taiwanese Mandarin)

doi_resolvers :
  oadoi.org : 'https://oadoi.org/'
  doi.org : 'https://doi.org/'
  doai.io  : 'https://dissem.in/'
  sci-hub.tw : 'https://sci-hub.tw/'

default_doi_resolver : 'oadoi.org'<|MERGE_RESOLUTION|>--- conflicted
+++ resolved
@@ -1271,17 +1271,18 @@
     categories: videos
     disabled : True
 
-<<<<<<< HEAD
+  - name: wordnik
+    engine: wordnik
+    shortcut: def
+    base_url: https://www.wordnik.com/
+    categories: general
+    timeout: 5.0
+    disabled: True
+
   - name: słownik języka polskiego
     engine: sjp
     shortcut: sjp
     base_url: https://sjp.pwn.pl/
-=======
-  - name: wordnik
-    engine: wordnik
-    shortcut: def
-    base_url: https://www.wordnik.com/
->>>>>>> cc359345
     categories: general
     timeout: 5.0
     disabled: True
